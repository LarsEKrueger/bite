--- conflicted
+++ resolved
@@ -569,8 +569,6 @@
         });
     }
 
-<<<<<<< HEAD
-=======
     /// Print the interaction to the respective streams
     pub fn print_interaction(&mut self, handle: InteractionHandle) {
         self.interaction(handle, (), |interaction| {
@@ -601,7 +599,6 @@
         });
     }
 
->>>>>>> 09ec26fa
     /// Set the current job of an interaction
     pub fn set_job(&mut self, handle: InteractionHandle, job: Option<Job>) {
         self.interaction_mut(handle, (), |i| i.job = job)
